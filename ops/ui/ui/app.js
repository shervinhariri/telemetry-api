--- conflicted
+++ resolved
@@ -1354,13 +1354,8 @@
     updateSystemInfo(system) {
         console.log('Updating system info:', system);
         
-<<<<<<< HEAD
-        // Get version from system response, fallback to hardcoded version
-        const version = system?.version || '0.8.6';
-=======
         // Always display backend version (no hardcode)
         const version = system?.version || 'dev';
->>>>>>> 0553047b
         console.log('Version to display:', version);
         
         // Update version in dashboard and system panels
